/*
 * JBoss, Home of Professional Open Source.
 * Copyright 2016 Red Hat, Inc., and individual contributors
 * as indicated by the @author tags.
 *
 * Licensed under the Apache License, Version 2.0 (the "License");
 * you may not use this file except in compliance with the License.
 * You may obtain a copy of the License at
 *
 *     http://www.apache.org/licenses/LICENSE-2.0
 *
 * Unless required by applicable law or agreed to in writing, software
 * distributed under the License is distributed on an "AS IS" BASIS,
 * WITHOUT WARRANTIES OR CONDITIONS OF ANY KIND, either express or implied.
 * See the License for the specific language governing permissions and
 * limitations under the License.
 */
package org.wildfly.security.http.impl;

import static java.nio.charset.StandardCharsets.UTF_8;
import static org.wildfly.common.Assert.checkNotNullParam;
import static org.wildfly.security._private.ElytronMessages.httpSpnego;
import static org.wildfly.security.auth.util.GSSCredentialSecurityFactory.SPNEGO;
import static org.wildfly.security.http.HttpConstants.AUTHORIZATION;
import static org.wildfly.security.http.HttpConstants.CONFIG_CREATE_NAME_GSS_INIT;
import static org.wildfly.security.http.HttpConstants.CONFIG_GSS_MANAGER;
<<<<<<< HEAD
import static org.wildfly.security.http.HttpConstants.CONFIG_STATE_SCOPES;
=======
import static org.wildfly.security.http.HttpConstants.FORBIDDEN;
>>>>>>> 9756a363
import static org.wildfly.security.http.HttpConstants.NEGOTIATE;
import static org.wildfly.security.http.HttpConstants.SPNEGO_NAME;
import static org.wildfly.security.http.HttpConstants.UNAUTHORIZED;
import static org.wildfly.security.http.HttpConstants.WWW_AUTHENTICATE;

import java.io.IOException;
import java.io.Serializable;
import java.security.PrivilegedActionException;
import java.security.PrivilegedExceptionAction;
import java.util.Arrays;
import java.util.Collections;
import java.util.List;
import java.util.Map;
import java.util.function.BooleanSupplier;

import javax.security.auth.Subject;
import javax.security.auth.callback.Callback;
import javax.security.auth.callback.CallbackHandler;
import javax.security.auth.callback.UnsupportedCallbackException;
import javax.security.auth.kerberos.KerberosTicket;
import javax.security.sasl.AuthorizeCallback;

import org.ietf.jgss.GSSContext;
import org.ietf.jgss.GSSCredential;
import org.ietf.jgss.GSSException;
import org.ietf.jgss.GSSManager;
import org.ietf.jgss.GSSName;
import org.wildfly.security.auth.callback.AuthenticationCompleteCallback;
import org.wildfly.security.auth.callback.CachedIdentityAuthorizeCallback;
import org.wildfly.security.auth.callback.IdentityCredentialCallback;
import org.wildfly.security.auth.callback.ServerCredentialCallback;
import org.wildfly.security.auth.principal.NamePrincipal;
import org.wildfly.security.auth.server.SecurityIdentity;
import org.wildfly.security.cache.CachedIdentity;
import org.wildfly.security.cache.IdentityCache;
import org.wildfly.security.credential.GSSKerberosCredential;
import org.wildfly.security.http.HttpAuthenticationException;
import org.wildfly.security.http.HttpScope;
import org.wildfly.security.http.HttpServerAuthenticationMechanism;
import org.wildfly.security.http.HttpServerRequest;
import org.wildfly.security.http.HttpServerResponse;
import org.wildfly.security.http.Scope;
import org.wildfly.security.mechanism.AuthenticationMechanismException;
import org.wildfly.security.mechanism._private.MechanismUtil;
import org.wildfly.security.util.ByteIterator;
import org.wildfly.security.util._private.Arrays2;

/**
 * A {@link HttpServerAuthenticationMechanism} implementation to support SPNEGO.
 *
 * @author <a href="mailto:darran.lofthouse@jboss.com">Darran Lofthouse</a>
 */
public final class SpnegoAuthenticationMechanism implements HttpServerAuthenticationMechanism {

    private static final String CHALLENGE_PREFIX = NEGOTIATE + " ";

    private static final String SPNEGO_CONTEXT_KEY = SpnegoAuthenticationMechanism.class.getName() + ".spnego-context";
    private static final String CACHED_IDENTITY_KEY = SpnegoAuthenticationMechanism.class.getName() + ".elytron-identity";

    private static final byte[] NEG_STATE_REJECT = new byte[] { (byte) 0xA1, 0x07, 0x30, 0x05, (byte) 0xA0, 0x03, 0x0A, 0x01, 0x02 };

    private final CallbackHandler callbackHandler;
    private final GSSManager gssManager;
    private final Scope[] storageScopes;

    SpnegoAuthenticationMechanism(final CallbackHandler callbackHandler, final Map<String, ?> properties) {
        checkNotNullParam("callbackHandler", callbackHandler);
        checkNotNullParam("properties", properties);

        this.callbackHandler = callbackHandler;
        this.gssManager = properties.containsKey(CONFIG_GSS_MANAGER) ? (GSSManager) properties.get(CONFIG_GSS_MANAGER) : GSSManager.getInstance();

        // JDK-8194073 workaround (for Oracle JDK + native Kerberos)
        if (properties.containsKey(CONFIG_CREATE_NAME_GSS_INIT) && Boolean.parseBoolean((String) properties.get(CONFIG_CREATE_NAME_GSS_INIT))) {
            try { // createName call ensure correct GSSManager initialization
                gssManager.createName("dummy", GSSName.NT_USER_NAME, SPNEGO);
                httpSpnego.trace("createName workaround for native GSS initialization applied");
            } catch (GSSException e) {
                httpSpnego.trace("Exception while applying createName workaround for native GSS initialization", e);
            }
        }

        String scopesProperty = (String) properties.get(CONFIG_STATE_SCOPES);
        if (scopesProperty == null) {
            storageScopes = new Scope[] { Scope.SESSION, Scope.CONNECTION };
        } else {
            String[] names = scopesProperty.split(",");
            storageScopes = new Scope[names.length];
            for (int i=0;i<names.length;i++) {
                if ("NONE".equals(names[i])) {
                    storageScopes[i] = null;
                } else {
                    Scope scope = Scope.valueOf(names[i]);
                    if (scope == Scope.APPLICATION || scope == Scope.GLOBAL) {
                        throw httpSpnego.unsuitableScope(scope.name());
                    }
                    storageScopes[i] = scope;
                }
            }
        }
    }

    @Override
    public String getMechanismName() {
        return SPNEGO_NAME;
    }

    @Override
    public void evaluateRequest(HttpServerRequest request) throws HttpAuthenticationException {
        HttpScope storageScope = getStorageScope(request);
        IdentityCache identityCache = null;

        identityCache = createIdentityCache(identityCache, storageScope, false);
        if (identityCache != null && attemptReAuthentication(identityCache, request)) {
            httpSpnego.trace("Successfully authorized using cached identity");
            return;
        }

        // If the scope does not already exist it can't have previously been used to store state.
        SpnegoContext spnegoContext = storageScope != null && storageScope.exists() ? storageScope.getAttachment(SPNEGO_CONTEXT_KEY, SpnegoContext.class) : null;
        GSSContext gssContext = spnegoContext != null ? spnegoContext.gssContext : null;
        KerberosTicket kerberosTicket = spnegoContext != null ? spnegoContext.kerberosTicket : null;
        httpSpnego.tracef("Evaluating SPNEGO request: cached GSSContext = %s", gssContext);

        // Do we already have a cached identity? If so use it.
        if (gssContext != null && gssContext.isEstablished()) {
            identityCache = createIdentityCache(identityCache, storageScope, true);

            if (authorizeSrcName(gssContext, identityCache)) {
                httpSpnego.trace("Successfully authorized using cached GSSContext");
                request.authenticationComplete();
                return;
            } else {
                clearAttachments(storageScope);
                gssContext = null;
                kerberosTicket = null;
            }
        }

        if (gssContext == null) { // init GSSContext
            if (spnegoContext == null) {
                spnegoContext = new SpnegoContext();
            }
            ServerCredentialCallback gssCredentialCallback = new ServerCredentialCallback(GSSKerberosCredential.class);
            final GSSCredential serviceGssCredential;

            try {
                httpSpnego.trace("Obtaining GSSCredential for the service from callback handler...");
                callbackHandler.handle(new Callback[] { gssCredentialCallback });
                serviceGssCredential = gssCredentialCallback.applyToCredential(GSSKerberosCredential.class, GSSKerberosCredential::getGssCredential);
                kerberosTicket = gssCredentialCallback.applyToCredential(GSSKerberosCredential.class, GSSKerberosCredential::getKerberosTicket);
            } catch (IOException | UnsupportedCallbackException e) {
                throw httpSpnego.mechCallbackHandlerFailedForUnknownReason(e).toHttpAuthenticationException();
            }

            if (serviceGssCredential == null) {
                throw httpSpnego.unableToObtainServerCredential().toHttpAuthenticationException();
            }

            try {
                gssContext = gssManager.createContext(serviceGssCredential);

                if (httpSpnego.isTraceEnabled()) {
                    httpSpnego.tracef("Using SpnegoAuthenticationMechanism to authenticate %s using the following mechanisms: [%s]",
                            serviceGssCredential.getName(), Arrays2.objectToString(serviceGssCredential.getMechs()));
                }
            } catch (GSSException e) {
                throw httpSpnego.mechUnableToCreateGssContext(e).toHttpAuthenticationException();
            }
            spnegoContext.gssContext = gssContext;
            spnegoContext.kerberosTicket = kerberosTicket;
        }

        // authentication exchange
        List<String> authorizationValues = request.getRequestHeaderValues(AUTHORIZATION);
        String challenge = null;
        if (authorizationValues != null && authorizationValues.isEmpty() == false) {
            for (String current : authorizationValues) {
                if (current.startsWith(CHALLENGE_PREFIX)) {
                    challenge = current.substring(CHALLENGE_PREFIX.length());
                    break;
                }
            }
        }

        if (httpSpnego.isTraceEnabled()) {
            httpSpnego.tracef("Sent HTTP authorizations: [%s]", Arrays2.objectToString(authorizationValues));
        }

        // Do we have an incoming response to a challenge? If so, process it.
        if (challenge != null) {
            httpSpnego.trace("Processing incoming response to a challenge...");

            // We only need to store the scope if we have a challenge otherwise the next round
            // trip will be a new response anyway.
            if (storageScope != null && (storageScope.exists() || storageScope.create())) {
                httpSpnego.tracef("Caching SPNEGO Context with GSSContext %s and KerberosTicket %s", gssContext, kerberosTicket);
                storageScope.setAttachment(SPNEGO_CONTEXT_KEY, spnegoContext);
            } else {
                storageScope = null;
                httpSpnego.trace("No usable HttpScope for storage, continuation will not be possible");
            }

            byte[] decodedValue = ByteIterator.ofBytes(challenge.getBytes(UTF_8)).base64Decode().drain();

            Subject subject = new Subject(true, Collections.emptySet(), Collections.emptySet(), kerberosTicket != null ? Collections.singleton(kerberosTicket) : Collections.emptySet());

            byte[] responseToken;
            try {
                final GSSContext finalGssContext = gssContext;
                responseToken = Subject.doAs(subject, (PrivilegedExceptionAction<byte[]>) () -> finalGssContext.acceptSecContext(decodedValue, 0, decodedValue.length));
            } catch (PrivilegedActionException e) {
                httpSpnego.trace("Call to acceptSecContext failed.", e.getCause());
                handleCallback(AuthenticationCompleteCallback.FAILED);
                clearAttachments(storageScope);
                request.authenticationFailed(httpSpnego.authenticationFailed());
                return;
            }

            if (gssContext.isEstablished()) { // no more tokens are needed from the peer
                final GSSCredential gssCredential;

                try {
                    gssCredential = gssContext.getCredDelegState() ? gssContext.getDelegCred() : null;
                } catch (GSSException e) {
                    httpSpnego.trace("Unable to access delegated credential despite being delegated.", e);
                    handleCallback(AuthenticationCompleteCallback.FAILED);
                    clearAttachments(storageScope);
                    request.authenticationFailed(httpSpnego.authenticationFailed());
                    return;
                }

                if (gssCredential != null) {
                    httpSpnego.trace("Associating delegated GSSCredential with identity.");
                    handleCallback(new IdentityCredentialCallback(new GSSKerberosCredential(gssCredential), true));
                } else {
                    httpSpnego.trace("No GSSCredential delegated from client.");
                }

                httpSpnego.trace("GSSContext established, authorizing...");

                identityCache = createIdentityCache(identityCache, storageScope, true);
                if (authorizeSrcName(gssContext, identityCache)) {
<<<<<<< HEAD
                    httpSpnego.trace("GSSContext established and authorized - authentication complete");
                    request.authenticationComplete(response -> sendChallenge(responseToken, response, 0));

                    return;
=======
                    log.trace("GSSContext established and authorized - authentication complete");
                    request.authenticationComplete(
                            responseToken == null ? null : response -> sendChallenge(responseToken, response, 0));
>>>>>>> 9756a363
                } else {
                    httpSpnego.trace("Authorization of established GSSContext failed");
                    handleCallback(AuthenticationCompleteCallback.FAILED);
                    clearAttachments(storageScope);
<<<<<<< HEAD
                    request.authenticationFailed(httpSpnego.authenticationFailed());
                    return;
=======
                    request.authenticationFailed(log.authenticationFailed(SPNEGO_NAME));
>>>>>>> 9756a363
                }
            } else if (Arrays.equals(responseToken, NEG_STATE_REJECT)) {
                // for IBM java - prevent sending UNAUTHORIZED for [negState = reject] token
                log.trace("GSSContext failed - sending negotiation rejected to the peer");
                request.authenticationFailed(log.authenticationFailed(SPNEGO_NAME),
                        response -> sendChallenge(responseToken, response, FORBIDDEN));
                return;
            } else if (responseToken != null && storageScope != null) {
                httpSpnego.trace("GSSContext establishing - sending negotiation token to the peer");
                request.authenticationInProgress(response -> sendChallenge(responseToken, response, UNAUTHORIZED));
            } else {
                httpSpnego.trace("GSSContext establishing - unable to hold GSSContext so continuation will not be possible");
                handleCallback(AuthenticationCompleteCallback.FAILED);
<<<<<<< HEAD
                request.authenticationFailed(httpSpnego.authenticationFailed());
                return;
=======
                request.authenticationFailed(log.authenticationFailed(SPNEGO_NAME));
>>>>>>> 9756a363
            }
        } else {
           log.trace("Request lacks valid authentication credentials");
           clearAttachments(storageScope);
           request.noAuthenticationInProgress(this::sendBareChallenge);
        }
<<<<<<< HEAD

        httpSpnego.trace("Request lacks valid authentication credentials");
        clearAttachments(storageScope);
        request.noAuthenticationInProgress(this::sendBareChallenge);
=======
>>>>>>> 9756a363
    }

    private HttpScope getStorageScope(HttpServerRequest request) throws HttpAuthenticationException {
        for (Scope scope : storageScopes) {
            if (scope == null) {
                return null;
            }
            HttpScope httpScope = request.getScope(scope);
            if (httpScope != null && httpScope.supportsAttachments()) {
                if (httpSpnego.isTraceEnabled()) {
                    httpSpnego.tracef("Using HttpScope '%s' with ID '%s'", scope.name(), httpScope.getID());
                }
                return httpScope;
            } else {
                if (httpSpnego.isTraceEnabled()) {
                    httpSpnego.tracef(httpScope == null ? "HttpScope %s not supported" : "HttpScope %s does not support attachments", scope);
                }
            }
        }

        throw httpSpnego.unableToIdentifyHttpScope();
    }

    private IdentityCache createIdentityCache(final IdentityCache existingCache, final HttpScope httpScope, boolean forUpdate) {
        if (existingCache != null || // If we have a cache continue to use it.
                httpScope == null || // If we don't have a scope we can't create a cache (existing cache is null so return it)
                !httpScope.supportsAttachments() || // It is not null but if it doesn't support attachments pointless to wrap in a cache
                (!httpScope.exists() && (!forUpdate || !httpScope.create())) // Doesn't exist and if update is requested can't be created
                ) {
            return existingCache;
        }

        return new IdentityCache() {

            @Override
            public CachedIdentity remove() {
                CachedIdentity cachedIdentity = get();

                httpScope.setAttachment(CACHED_IDENTITY_KEY, null);

                return cachedIdentity;
            }

            @Override
            public void put(SecurityIdentity identity) {
                httpScope.setAttachment(CACHED_IDENTITY_KEY, new CachedIdentity(SPNEGO_NAME, identity));
            }

            @Override
            public CachedIdentity get() {
                return httpScope.getAttachment(CACHED_IDENTITY_KEY, CachedIdentity.class);
            }
        };

    }

    private static void clearAttachments(HttpScope scope) {
        if (scope != null) {
            scope.setAttachment(SPNEGO_CONTEXT_KEY, null); // clear cache
        }
    }

    private void sendBareChallenge(HttpServerResponse response) {
        response.addResponseHeader(WWW_AUTHENTICATE, NEGOTIATE);
        response.setStatusCode(UNAUTHORIZED);
    }

    private void sendChallenge(byte[] responseToken, HttpServerResponse response, int statusCode) {
        if (httpSpnego.isTraceEnabled()) {
            httpSpnego.tracef("Sending intermediate challenge: %s", Arrays2.objectToString(responseToken));
        }
        if (responseToken == null) {
            response.addResponseHeader(WWW_AUTHENTICATE, NEGOTIATE);
        } else {
            String responseConverted = ByteIterator.ofBytes(responseToken).base64Encode().drainToString();
            response.addResponseHeader(WWW_AUTHENTICATE, CHALLENGE_PREFIX + responseConverted);
        }
        if (statusCode != 0) {
            response.setStatusCode(statusCode);
        }
    }

    private boolean attemptReAuthentication(IdentityCache identityCache, HttpServerRequest request) throws HttpAuthenticationException {
        CachedIdentityAuthorizeCallback authorizeCallback = new CachedIdentityAuthorizeCallback(identityCache);
        try {
            callbackHandler.handle(new Callback[] { authorizeCallback });
        } catch (IOException | UnsupportedCallbackException e) {
            throw new HttpAuthenticationException(e);
        }
        if (authorizeCallback.isAuthorized()) {
            try {
                handleCallback(AuthenticationCompleteCallback.SUCCEEDED);
            } catch (IOException e) {
                throw new HttpAuthenticationException(e);
            }
            request.authenticationComplete(null, identityCache::remove);
            return true;
        }

        return false;
    }

    private boolean authorizeSrcName(GSSContext gssContext, IdentityCache identityCache) throws HttpAuthenticationException {
        final GSSName srcName;
        try {
            srcName = gssContext.getSrcName();
            if (srcName == null) {
                httpSpnego.trace("Authorization failed - srcName of GSSContext (name of initiator) is null - wrong realm or kdc?");
                return false;
            }
        } catch (GSSException e) {
            httpSpnego.trace("Unable to obtain srcName from established GSSContext.", e);
            return false;
        }

        final BooleanSupplier authorizedFunction;
        final Callback authorizeCallBack;

        if (gssContext.getCredDelegState()) {
            try {
                GSSCredential credential = gssContext.getDelegCred();
                httpSpnego.tracef("Credential delegation enabled, delegated credential = %s", credential);
                MechanismUtil.handleCallbacks(httpSpnego, callbackHandler, new IdentityCredentialCallback(new GSSKerberosCredential(credential), true));
            } catch (UnsupportedCallbackException ignored) {
                // ignored
            } catch (AuthenticationMechanismException e) {
                throw e.toHttpAuthenticationException();
            } catch (GSSException e) {
                throw new HttpAuthenticationException(e);
            }
        } else {
            httpSpnego.trace("Credential delegation not enabled");
        }

        boolean authorized = false;
        try {
            String clientName = srcName.toString();

            if (identityCache != null) {
                CachedIdentityAuthorizeCallback cacheCallback = new CachedIdentityAuthorizeCallback(new NamePrincipal(clientName), identityCache, true);
                authorizedFunction = cacheCallback::isAuthorized;
                authorizeCallBack = cacheCallback;
            } else {
                AuthorizeCallback plainCallback = new AuthorizeCallback(clientName, clientName);
                authorizedFunction = plainCallback::isAuthorized;
                authorizeCallBack = plainCallback;
            }
            callbackHandler.handle(new Callback[] { authorizeCallBack });
            authorized = authorizedFunction.getAsBoolean();
            httpSpnego.tracef("Authorized by callback handler = %b  clientName = [%s]", authorized, clientName);
        } catch (IOException e) {
            httpSpnego.trace("IOException during AuthorizeCallback handling", e);
            throw httpSpnego.mechServerSideAuthenticationFailed(e).toHttpAuthenticationException();
        } catch (UnsupportedCallbackException ignored) {
        }

        if (authorized) {
            // If we fail the caller may still decide to try and continue authentication.
            handleCallback(AuthenticationCompleteCallback.SUCCEEDED);
        }
        return authorized;
    }

    private void handleCallback(Callback callback) throws HttpAuthenticationException {
        try {
            MechanismUtil.handleCallbacks(httpSpnego, callbackHandler, callback);
        } catch (AuthenticationMechanismException e) {
            throw e.toHttpAuthenticationException();
        } catch (UnsupportedCallbackException ignored) {
        }
    }

    private static class SpnegoContext implements Serializable {
        transient GSSContext gssContext;
        transient KerberosTicket kerberosTicket;
    }

}<|MERGE_RESOLUTION|>--- conflicted
+++ resolved
@@ -24,11 +24,8 @@
 import static org.wildfly.security.http.HttpConstants.AUTHORIZATION;
 import static org.wildfly.security.http.HttpConstants.CONFIG_CREATE_NAME_GSS_INIT;
 import static org.wildfly.security.http.HttpConstants.CONFIG_GSS_MANAGER;
-<<<<<<< HEAD
 import static org.wildfly.security.http.HttpConstants.CONFIG_STATE_SCOPES;
-=======
 import static org.wildfly.security.http.HttpConstants.FORBIDDEN;
->>>>>>> 9756a363
 import static org.wildfly.security.http.HttpConstants.NEGOTIATE;
 import static org.wildfly.security.http.HttpConstants.SPNEGO_NAME;
 import static org.wildfly.security.http.HttpConstants.UNAUTHORIZED;
@@ -272,31 +269,21 @@
 
                 identityCache = createIdentityCache(identityCache, storageScope, true);
                 if (authorizeSrcName(gssContext, identityCache)) {
-<<<<<<< HEAD
                     httpSpnego.trace("GSSContext established and authorized - authentication complete");
-                    request.authenticationComplete(response -> sendChallenge(responseToken, response, 0));
-
-                    return;
-=======
-                    log.trace("GSSContext established and authorized - authentication complete");
                     request.authenticationComplete(
                             responseToken == null ? null : response -> sendChallenge(responseToken, response, 0));
->>>>>>> 9756a363
+                    return;
                 } else {
                     httpSpnego.trace("Authorization of established GSSContext failed");
                     handleCallback(AuthenticationCompleteCallback.FAILED);
                     clearAttachments(storageScope);
-<<<<<<< HEAD
                     request.authenticationFailed(httpSpnego.authenticationFailed());
                     return;
-=======
-                    request.authenticationFailed(log.authenticationFailed(SPNEGO_NAME));
->>>>>>> 9756a363
                 }
             } else if (Arrays.equals(responseToken, NEG_STATE_REJECT)) {
                 // for IBM java - prevent sending UNAUTHORIZED for [negState = reject] token
-                log.trace("GSSContext failed - sending negotiation rejected to the peer");
-                request.authenticationFailed(log.authenticationFailed(SPNEGO_NAME),
+                httpSpnego.trace("GSSContext failed - sending negotiation rejected to the peer");
+                request.authenticationFailed(httpSpnego.authenticationFailed(),
                         response -> sendChallenge(responseToken, response, FORBIDDEN));
                 return;
             } else if (responseToken != null && storageScope != null) {
@@ -305,25 +292,18 @@
             } else {
                 httpSpnego.trace("GSSContext establishing - unable to hold GSSContext so continuation will not be possible");
                 handleCallback(AuthenticationCompleteCallback.FAILED);
-<<<<<<< HEAD
                 request.authenticationFailed(httpSpnego.authenticationFailed());
                 return;
-=======
-                request.authenticationFailed(log.authenticationFailed(SPNEGO_NAME));
->>>>>>> 9756a363
             }
         } else {
-           log.trace("Request lacks valid authentication credentials");
+            httpSpnego.trace("Request lacks valid authentication credentials");
            clearAttachments(storageScope);
            request.noAuthenticationInProgress(this::sendBareChallenge);
         }
-<<<<<<< HEAD
 
         httpSpnego.trace("Request lacks valid authentication credentials");
         clearAttachments(storageScope);
         request.noAuthenticationInProgress(this::sendBareChallenge);
-=======
->>>>>>> 9756a363
     }
 
     private HttpScope getStorageScope(HttpServerRequest request) throws HttpAuthenticationException {
