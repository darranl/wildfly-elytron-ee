--- conflicted
+++ resolved
@@ -327,11 +327,10 @@
     @Message(id = 27, value = "Wrong masked password format. Expected format is \"MASK-<encoded payload>;<salt>;<iteration>\"")
     IllegalArgumentException wrongMaskedPasswordFormat();
 
-<<<<<<< HEAD
     @Message(id = 28, value = "Location parameter is not specified for filebased keystore type '%s'")
     MissingArgumentException filebasedKeystoreLocationMissing(String type);
-=======
+
     @Message(id = NONE, value = "In the message below, option '%s' refers to long option '%s'.")
     String longOptionDescription(String option, String longOption);
->>>>>>> a13e1419
+
 }